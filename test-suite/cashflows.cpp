--- conflicted
+++ resolved
@@ -505,26 +505,18 @@
 }
 
 test_suite* CashFlowsTest::suite() {
-    const auto & iborcoupon_settings = IborCoupon::Settings::instance();
     auto* suite = BOOST_TEST_SUITE("Cash flows tests");
     suite->add(QUANTLIB_TEST_CASE(&CashFlowsTest::testSettings));
     suite->add(QUANTLIB_TEST_CASE(&CashFlowsTest::testAccessViolation));
     suite->add(QUANTLIB_TEST_CASE(&CashFlowsTest::testDefaultSettlementDate));
     suite->add(QUANTLIB_TEST_CASE(&CashFlowsTest::testExCouponDates));
-<<<<<<< HEAD
-#ifndef QL_USE_INDEXED_COUPON
-    suite->add(QUANTLIB_TEST_CASE(&CashFlowsTest::testNullFixingDays));
-#endif
-=======
-    if (iborcoupon_settings.usingAtParCoupons())
+
+    if (IborCoupon::Settings::instance().usingAtParCoupons())
         suite->add(QUANTLIB_TEST_CASE(&CashFlowsTest::testNullFixingDays));
 
->>>>>>> 43f60171
-    suite->add(QUANTLIB_TEST_CASE(
-                             &CashFlowsTest::testIrregularFirstCouponReferenceDatesAtEndOfMonth));
-    suite->add(QUANTLIB_TEST_CASE(
-                             &CashFlowsTest::testIrregularLastCouponReferenceDatesAtEndOfMonth));
-    suite->add(QUANTLIB_TEST_CASE(
-                             &CashFlowsTest::testPartialScheduleLegConstruction));
+    suite->add(QUANTLIB_TEST_CASE(&CashFlowsTest::testIrregularFirstCouponReferenceDatesAtEndOfMonth));
+    suite->add(QUANTLIB_TEST_CASE(&CashFlowsTest::testIrregularLastCouponReferenceDatesAtEndOfMonth));
+    suite->add(QUANTLIB_TEST_CASE(&CashFlowsTest::testPartialScheduleLegConstruction));
+
     return suite;
 }