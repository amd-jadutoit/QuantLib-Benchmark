/* -*- mode: c++; tab-width: 4; indent-tabs-mode: nil; c-basic-offset: 4 -*- */

/*
 Copyright (C) 2000, 2001, 2002, 2003 RiskMap srl
 Copyright (C) 2003, 2004, 2005, 2006, 2007, 2008 StatPro Italia srl
 Copyright (C) 2007, 2008, 2009, 2015 Ferdinando Ametrano
 Copyright (C) 2007, 2009 Roland Lichters
 Copyright (C) 2015 Maddalena Zanzi

 This file is part of QuantLib, a free-software/open-source library
 for financial quantitative analysts and developers - http://quantlib.org/

 QuantLib is free software: you can redistribute it and/or modify it
 under the terms of the QuantLib license.  You should have received a
 copy of the license along with this program; if not, please email
 <quantlib-dev@lists.sf.net>. The license is also available online at
 <http://quantlib.org/license.shtml>.

 This program is distributed in the hope that it will be useful, but WITHOUT
 ANY WARRANTY; without even the implied warranty of MERCHANTABILITY or FITNESS
 FOR A PARTICULAR PURPOSE.  See the license for more details.
*/

/*! \file ratehelpers.hpp
    \brief deposit, FRA, futures, and swap rate helpers
*/

#ifndef quantlib_ratehelpers_hpp
#define quantlib_ratehelpers_hpp

#include <ql/termstructures/bootstraphelper.hpp>
#include <ql/instruments/vanillaswap.hpp>
#include <ql/instruments/bmaswap.hpp>
#include <ql/instruments/futures.hpp>
#include <ql/time/calendar.hpp>
#include <ql/time/daycounter.hpp>

namespace QuantLib {

    class SwapIndex;
    class Quote;

    typedef BootstrapHelper<YieldTermStructure> RateHelper;
    typedef RelativeDateBootstrapHelper<YieldTermStructure>
                                                        RelativeDateRateHelper;

    //! Rate helper for bootstrapping over IborIndex futures prices
    class FuturesRateHelper : public RateHelper {
      public:
        FuturesRateHelper(const Handle<Quote>& price,
                          const Date& iborStartDate,
                          Natural lengthInMonths,
                          const Calendar& calendar,
                          BusinessDayConvention convention,
                          bool endOfMonth,
                          const DayCounter& dayCounter,
                          const Handle<Quote>& convexityAdjustment = Handle<Quote>(),
                          FuturesType type = IMM);
        FuturesRateHelper(Real price,
                          const Date& iborStartDate,
                          Natural lengthInMonths,
                          const Calendar& calendar,
                          BusinessDayConvention convention,
                          bool endOfMonth,
                          const DayCounter& dayCounter,
                          Rate convexityAdjustment = 0.0,
                          FuturesType type = IMM);
        FuturesRateHelper(const Handle<Quote>& price,
                          const Date& iborStartDate,
                          const Date& iborEndDate,
                          const DayCounter& dayCounter,
                          const Handle<Quote>& convexityAdjustment = Handle<Quote>(),
                          FuturesType type = IMM);
        FuturesRateHelper(Real price,
                          const Date& iborStartDate,
                          const Date& endDate,
                          const DayCounter& dayCounter,
                          Rate convexityAdjustment = 0.0,
                          FuturesType type = IMM);
        FuturesRateHelper(const Handle<Quote>& price,
                          const Date& iborStartDate,
                          const boost::shared_ptr<IborIndex>& iborIndex,
                          const Handle<Quote>& convexityAdjustment = Handle<Quote>(),
                          FuturesType type = IMM);
        FuturesRateHelper(Real price,
                          const Date& iborStartDate,
                          const boost::shared_ptr<IborIndex>& iborIndex,
                          Rate convexityAdjustment = 0.0,
                          FuturesType type = IMM);
        //! \name RateHelper interface
        //@{
        Real impliedQuote() const;
        //@}
        //! \name FuturesRateHelper inspectors
        //@{
        Real convexityAdjustment() const;
        //@}
        //! \name Visitability
        //@{
        void accept(AcyclicVisitor&);
        //@}
      private:
        Time yearFraction_;
        Handle<Quote> convAdj_;
    };


    //! Rate helper for bootstrapping over deposit rates
    class DepositRateHelper : public RelativeDateRateHelper {
      public:
        DepositRateHelper(const Handle<Quote>& rate,
                          const Period& tenor,
                          Natural fixingDays,
                          const Calendar& calendar,
                          BusinessDayConvention convention,
                          bool endOfMonth,
                          const DayCounter& dayCounter);
        DepositRateHelper(Rate rate,
                          const Period& tenor,
                          Natural fixingDays,
                          const Calendar& calendar,
                          BusinessDayConvention convention,
                          bool endOfMonth,
                          const DayCounter& dayCounter);
        DepositRateHelper(const Handle<Quote>& rate,
                          const boost::shared_ptr<IborIndex>& iborIndex);
        DepositRateHelper(Rate rate,
                          const boost::shared_ptr<IborIndex>& iborIndex);
        //! \name RateHelper interface
        //@{
        Real impliedQuote() const;
        void setTermStructure(YieldTermStructure*);
        //@}
        //! \name Visitability
        //@{
        void accept(AcyclicVisitor&);
        //@}
      private:
        void initializeDates();
        Date fixingDate_;
        boost::shared_ptr<IborIndex> iborIndex_;
        RelinkableHandle<YieldTermStructure> termStructureHandle_;
    };


    //! Rate helper for bootstrapping over %FRA rates
    class FraRateHelper : public RelativeDateRateHelper {
      public:
        FraRateHelper(const Handle<Quote>& rate,
                      Natural monthsToStart,
                      Natural monthsToEnd,
                      Natural fixingDays,
                      const Calendar& calendar,
                      BusinessDayConvention convention,
                      bool endOfMonth,
                      const DayCounter& dayCounter);
        FraRateHelper(Rate rate,
                      Natural monthsToStart,
                      Natural monthsToEnd,
                      Natural fixingDays,
                      const Calendar& calendar,
                      BusinessDayConvention convention,
                      bool endOfMonth,
                      const DayCounter& dayCounter);
        FraRateHelper(const Handle<Quote>& rate,
                      Natural monthsToStart,
                      const boost::shared_ptr<IborIndex>& iborIndex);
        FraRateHelper(Rate rate,
                      Natural monthsToStart,
                      const boost::shared_ptr<IborIndex>& iborIndex);
        FraRateHelper(const Handle<Quote>& rate,
                      Period periodToStart,
                      Natural lengthInMonths,
                      Natural fixingDays,
                      const Calendar& calendar,
                      BusinessDayConvention convention,
                      bool endOfMonth,
                      const DayCounter& dayCounter);
        FraRateHelper(Rate rate,
                      Period periodToStart,
                      Natural lengthInMonths,
                      Natural fixingDays,
                      const Calendar& calendar,
                      BusinessDayConvention convention,
                      bool endOfMonth,
                      const DayCounter& dayCounter);
        FraRateHelper(const Handle<Quote>& rate,
                      Period periodToStart,
                      const boost::shared_ptr<IborIndex>& iborIndex);
        FraRateHelper(Rate rate,
                      Period periodToStart,
                      const boost::shared_ptr<IborIndex>& iborIndex);
        //! \name RateHelper interface
        //@{
        Real impliedQuote() const;
        void setTermStructure(YieldTermStructure*);
        //@}
        //! \name Visitability
        //@{
        void accept(AcyclicVisitor&);
        //@}
      private:
        void initializeDates();
        Date fixingDate_;
        Period periodToStart_;
        boost::shared_ptr<IborIndex> iborIndex_;
        RelinkableHandle<YieldTermStructure> termStructureHandle_;
    };

    //! Rate helper for bootstrapping over swap rates
    /*! \todo use input SwapIndex to create the swap */
    class SwapRateHelper : public RelativeDateRateHelper {
      public:
        SwapRateHelper(const Handle<Quote>& rate,
                       const boost::shared_ptr<SwapIndex>& swapIndex,
                       const Handle<Quote>& spread = Handle<Quote>(),
                       const Period& fwdStart = 0*Days,
                       // exogenous discounting curve
                       const Handle<YieldTermStructure>& discountingCurve
                                            = Handle<YieldTermStructure>());
        SwapRateHelper(const Handle<Quote>& rate,
                       const Period& tenor,
                       const Calendar& calendar,
                       // fixed leg
                       Frequency fixedFrequency,
                       BusinessDayConvention fixedConvention,
                       const DayCounter& fixedDayCount,
                       // floating leg
                       const boost::shared_ptr<IborIndex>& iborIndex,
                       const Handle<Quote>& spread = Handle<Quote>(),
                       const Period& fwdStart = 0*Days,
                       // exogenous discounting curve
                       const Handle<YieldTermStructure>& discountingCurve
                                            = Handle<YieldTermStructure>(),
                       Natural settlementDays = Null<Natural>());
        SwapRateHelper(Rate rate,
                       const boost::shared_ptr<SwapIndex>& swapIndex,
                       const Handle<Quote>& spread = Handle<Quote>(),
                       const Period& fwdStart = 0*Days,
                       // exogenous discounting curve
                       const Handle<YieldTermStructure>& discountingCurve
                                            = Handle<YieldTermStructure>());
        SwapRateHelper(Rate rate,
                       const Period& tenor,
                       const Calendar& calendar,
                       // fixed leg
                       Frequency fixedFrequency,
                       BusinessDayConvention fixedConvention,
                       const DayCounter& fixedDayCount,
                       // floating leg
                       const boost::shared_ptr<IborIndex>& iborIndex,
                       const Handle<Quote>& spread = Handle<Quote>(),
                       const Period& fwdStart = 0*Days,
                       // exogenous discounting curve
                       const Handle<YieldTermStructure>& discountingCurve
                                            = Handle<YieldTermStructure>(),
                       Natural settlementDays = Null<Natural>());
        //! \name RateHelper interface
        //@{
        Real impliedQuote() const;
        void setTermStructure(YieldTermStructure*);
        //@}
        //! \name SwapRateHelper inspectors
        //@{
        Spread spread() const;
        boost::shared_ptr<VanillaSwap> swap() const;
        const Period& forwardStart() const;
        //@}
        //! \name Visitability
        //@{
        void accept(AcyclicVisitor&);
        //@}
      protected:
        void initializeDates();
<<<<<<< HEAD
        Natural settlementDays_;
=======
        Natural settlDays_;
>>>>>>> 68129364
        Period tenor_;
        Calendar calendar_;
        BusinessDayConvention fixedConvention_;
        Frequency fixedFrequency_;
        DayCounter fixedDayCount_;
        boost::shared_ptr<IborIndex> iborIndex_;
        boost::shared_ptr<VanillaSwap> swap_;
        RelinkableHandle<YieldTermStructure> termStructureHandle_;
        Handle<Quote> spread_;
        Period fwdStart_;
        Handle<YieldTermStructure> discountHandle_;
        RelinkableHandle<YieldTermStructure> discountRelinkableHandle_;
    };

    //! Rate helper for bootstrapping over BMA swap rates
    class BMASwapRateHelper : public RelativeDateRateHelper {
      public:
        BMASwapRateHelper(const Handle<Quote>& liborFraction,
                          const Period& tenor, // swap maturity
                          Natural settlementDays,
                          const Calendar& calendar,
                          // bma leg
                          const Period& bmaPeriod,
                          BusinessDayConvention bmaConvention,
                          const DayCounter& bmaDayCount,
                          const boost::shared_ptr<BMAIndex>& bmaIndex,
                          // ibor leg
                          const boost::shared_ptr<IborIndex>& index);
        //! \name RateHelper interface
        //@{
        Real impliedQuote() const;
        void setTermStructure(YieldTermStructure*);
        //@}
        //! \name Visitability
        //@{
        void accept(AcyclicVisitor&);
        //@}
    protected:
        void initializeDates();
        Period tenor_;
        Natural settlementDays_;
        Calendar calendar_;
        Period bmaPeriod_;
        BusinessDayConvention bmaConvention_;
        DayCounter bmaDayCount_;
        boost::shared_ptr<BMAIndex> bmaIndex_;
        boost::shared_ptr<IborIndex> iborIndex_;

        boost::shared_ptr<BMASwap> swap_;
        RelinkableHandle<YieldTermStructure> termStructureHandle_;
    };


    // inline

    inline Spread SwapRateHelper::spread() const {
        return spread_.empty() ? 0.0 : spread_->value();
    }

    inline boost::shared_ptr<VanillaSwap> SwapRateHelper::swap() const {
        return swap_;
    }

    inline const Period& SwapRateHelper::forwardStart() const {
        return fwdStart_;
    }

}

#endif<|MERGE_RESOLUTION|>--- conflicted
+++ resolved
@@ -272,11 +272,7 @@
         //@}
       protected:
         void initializeDates();
-<<<<<<< HEAD
         Natural settlementDays_;
-=======
-        Natural settlDays_;
->>>>>>> 68129364
         Period tenor_;
         Calendar calendar_;
         BusinessDayConvention fixedConvention_;
